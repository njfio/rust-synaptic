--- conflicted
+++ resolved
@@ -459,7 +459,6 @@
         self.embedding_manager.as_ref().map(|em| em.get_stats())
     }
 
-<<<<<<< HEAD
     /// Get analytics metrics (if enabled)
     #[cfg(feature = "analytics")]
     pub fn get_analytics_metrics(&self) -> Option<analytics::AnalyticsMetrics> {
@@ -487,12 +486,12 @@
         } else {
             None
         }
-=======
+
     /// Check if the multi-modal subsystem is initialized
     #[cfg(feature = "multimodal")]
     pub fn multimodal_enabled(&self) -> bool {
         self.multimodal_memory.is_some()
->>>>>>> 40c6b571
+
     }
 }
 
